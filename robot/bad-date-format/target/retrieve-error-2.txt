retrieve  DEFAULT: Rover version 0.0.0 - starting retrieve
retrieve  DEFAULT: Status available at http://127.0.0.1:8000
retrieve  DEFAULT: Trying new retrieval (attempt 1 of 3)
<<<<<<< HEAD
retrieve    ERROR: 400 Client Error: Bad Request for url: http://service.iris.edu/irisws/availability/1/query
retrieve    ERROR: Will log response contents (max 10 lines) here:
retrieve    ERROR: > Error 400: bad line: TA MSTX -- BH? 2012-02-DATE-02-4 un-regognized time format: 2012-02-4 [should be like: 2001-01-02T12:34:56, 2001-01-02T12:34:56.123, 2001-01-02T12:34:56.123456]
retrieve    ERROR: > Request:
retrieve    ERROR: > http://service.iris.edu/irisws/availability/1/query
retrieve    ERROR: > Request Submitted:
retrieve    ERROR: > DATE UTC
retrieve    ERROR: > Service version:
retrieve    ERROR: > Service: irisws-availability  version: 1.2.3
retrieve    ERROR: Please pay special attention to the first lines of the message - they often contains useful information.
retrieve    ERROR: The most likely cause of this problem is that the request contains errors.  Will log request contents (max 10 lines) here:
retrieve    ERROR: > mergequality=true
retrieve    ERROR: > mergesamplerate=true
retrieve    ERROR: > TA MSTX -- BH? 2012-02-DATE-02-4
=======
retrieve    ERROR: Problems parsing the availability service response.  Will log response contents (max 10 lines) here:
retrieve    ERROR: > DATE UTC
retrieve    ERROR: > Error 400: bad line: TA MSTX -- BH? 2012-02-01 2012-02-4 un-regognized time format: 2012-02-4 [should be like: 2001-01-02T12:34:56, 2001-01-02T12:34:56.123, 2001-01-02T12:34:56.123456]
retrieve    ERROR: > Request Submitted:
retrieve    ERROR: > Request:
retrieve    ERROR: > Service version:
retrieve    ERROR: > Service: irisws-availability  version: 1.2.3
retrieve    ERROR: > http://service.iris.edu/irisws/availability/1/query
retrieve    ERROR: Please pay special attention to the first lines of the message - they often contains useful information.
retrieve    ERROR: The most likely cause of this problem is that the request contains errors.  Will log request contents (max 10 lines) here:
retrieve    ERROR: > TA MSTX -- BH? 2012-02-01 2012-02-4
>>>>>>> 15e57512
retrieve    ERROR: The request is either provided by the user or created from the user input.
retrieve    ERROR: To ensure consistency rover copies files.  To see the paths and avoid deleting temporary copies re-run the command with the --verbosity 5 and --no-delete-files options
retrieve CRITICAL: 400 Client Error: Bad Request for url: http://service.iris.edu/irisws/availability/1/query
retrieve  DEFAULT: See "rover help retrieve"<|MERGE_RESOLUTION|>--- conflicted
+++ resolved
@@ -1,7 +1,6 @@
 retrieve  DEFAULT: Rover version 0.0.0 - starting retrieve
 retrieve  DEFAULT: Status available at http://127.0.0.1:8000
 retrieve  DEFAULT: Trying new retrieval (attempt 1 of 3)
-<<<<<<< HEAD
 retrieve    ERROR: 400 Client Error: Bad Request for url: http://service.iris.edu/irisws/availability/1/query
 retrieve    ERROR: Will log response contents (max 10 lines) here:
 retrieve    ERROR: > Error 400: bad line: TA MSTX -- BH? 2012-02-DATE-02-4 un-regognized time format: 2012-02-4 [should be like: 2001-01-02T12:34:56, 2001-01-02T12:34:56.123, 2001-01-02T12:34:56.123456]
@@ -16,19 +15,6 @@
 retrieve    ERROR: > mergequality=true
 retrieve    ERROR: > mergesamplerate=true
 retrieve    ERROR: > TA MSTX -- BH? 2012-02-DATE-02-4
-=======
-retrieve    ERROR: Problems parsing the availability service response.  Will log response contents (max 10 lines) here:
-retrieve    ERROR: > DATE UTC
-retrieve    ERROR: > Error 400: bad line: TA MSTX -- BH? 2012-02-01 2012-02-4 un-regognized time format: 2012-02-4 [should be like: 2001-01-02T12:34:56, 2001-01-02T12:34:56.123, 2001-01-02T12:34:56.123456]
-retrieve    ERROR: > Request Submitted:
-retrieve    ERROR: > Request:
-retrieve    ERROR: > Service version:
-retrieve    ERROR: > Service: irisws-availability  version: 1.2.3
-retrieve    ERROR: > http://service.iris.edu/irisws/availability/1/query
-retrieve    ERROR: Please pay special attention to the first lines of the message - they often contains useful information.
-retrieve    ERROR: The most likely cause of this problem is that the request contains errors.  Will log request contents (max 10 lines) here:
-retrieve    ERROR: > TA MSTX -- BH? 2012-02-01 2012-02-4
->>>>>>> 15e57512
 retrieve    ERROR: The request is either provided by the user or created from the user input.
 retrieve    ERROR: To ensure consistency rover copies files.  To see the paths and avoid deleting temporary copies re-run the command with the --verbosity 5 and --no-delete-files options
 retrieve CRITICAL: 400 Client Error: Bad Request for url: http://service.iris.edu/irisws/availability/1/query
