import datetime as dt
from collections import deque
from random import randint
from sqlite3 import OperationalError
from time import time, sleep

from .args import mm, FORCEFAILURES, DELETEFILES, TEMPDIR, HTTPTIMEOUT, HTTPRETRIES, TIMESPANTOL, DOWNLOADRETRIES, \
    DOWNLOADWORKERS, ROVERCMD, MSEEDINDEXCMD, LOGUNIQUE, LOGVERBOSITY, VERBOSITY, DOWNLOAD, DEV, WEB, SORTINPYTHON, \
    TIMESPANINC, ABORT_CODE
from .config import write_config
from .coverage import Coverage, SingleSNCLBuilder
from .download import DEFAULT_NAME, TMPREQUEST, TMPRESPONSE
from .sqlite import SqliteSupport
from .utils import utc, EPOCH_UTC, PushBackIterator, format_epoch, safe_unlink, unique_path, post_to_file, \
    sort_file_inplace, parse_epoch, check_cmd, run, windows, diagnose_error, format_year_day_epoch
from .workers import Workers

"""
The core logic for scheduling multiple downloads.  Called by both the daemon and `rover retrieve`.
"""


class ManagerException(Exception):
    """
    Separate class so we can avoid sending additional emails when manager fails.
    """


class ProgressStatistics:
    """
    Encapsulate the statistics that measure progress for a single retrieval.
    Statistics are pairs of values:
      index 0 - current value
      index 1 - initial value / limit
    """

    download_bytes = 0 # number of downloaded bytes per run
    download_total_bytes = 0 # total number of downloaded bytes
    download_retry_count = 1 # number of times that tried to download

    def __init__(self):
        self.__prev_net_sta = [None, None]
        self.stations = [0, 0]
        self.seconds = [0, 0]
        self.chunks = [0, 0]

    def add_coverage(self, coverage):
        net_sta = coverage.sncl.split('_')[0:2]
        if net_sta != self.__prev_net_sta:
            self.stations[1] += 1
            self.__prev_net_sta = net_sta
        # but seconds are counted either way
        for begin, end in coverage.timespans:
            self.seconds[1] += (end - begin)

    def pop_timespan(self, begin, end):
        self.seconds[0] += (end - begin)

    def add_chunks(self, n):
        self.stations[0] += 1  # a set of chunks is for a single station
        # the day count isn't global - it's per sncl (coverage) - so resets
        self.chunks[0] = 0
        self.chunks[1] = n

    def pop_chunk(self):
        self.chunks[0] += 1

    def __str__(self):
        return '(N_S %d/%d; day %d/%d)' % (self.stations[0], self.stations[1], self.chunks[0], self.chunks[1])


class ErrorStatistics:
    """
    Encapsulate the statistics that count errors.
    Raw values are per retrieval, they are accumulated on the source.
    """
    def __init__(self):
        self.downloads = 0
        self.errors = 0
        self.final_errors = None

    def accumulate(self, errors):
        self.downloads += errors.downloads
        self.errors += errors.errors
        self.final_errors = errors.errors


class Chunks:
    """
    A chunk is a collection of SNCLs and timespans that are downloaded at once.
    We used to download each individually, but that required too many parallel requests to
    be efficient, so now we collect them here.
    This is a *collection* of chunks because a single chunk is only for one calendar day -
    we may assemble multiple days when moving from the coverages to chunks.
    """

    def __init__(self, temp_dir):
        self.__temp_dir = temp_dir
        self.__chunks = {}   # list of (sncl, begin, end) indexed by end of day epoch
        self.__network = None
        self.__station = None

    def __bool__(self):
        return bool(self.__chunks)

    def __len__(self):
        return len(self.__chunks)

    @staticmethod
    def _end_of_day(epoch):
        day = dt.datetime.fromtimestamp(epoch, utc)
        right = (dt.datetime(day.year, day.month, day.day, tzinfo=utc)
                 + dt.timedelta(hours=24) - EPOCH_UTC).total_seconds()
        left = right - 0.000001
        return left, right

    def _append(self, right, sncl, begin, end):
        if right not in self.__chunks:
            self.__chunks[right] = []
        self.__chunks[right].append((sncl, begin, end))

    def _set_ns(self, sncl):
        nslc = sncl.split('_')
        self.__network = nslc[0]
        self.__station = nslc[1]

    def sncl_ok(self, sncl):
        nslc = sncl.split('_')
        return not self.__chunks or (nslc[0] == self.__network and nslc[1] == self.__station)

    def add_coverage(self, coverage):
        sncl, timespans = coverage.sncl, PushBackIterator(iter(coverage.timespans))

        if not self.__chunks:
            self._set_ns(sncl)

        # Determine sampling period (interval)
        # On initial download we do not know the sampling rate/period, but if data exists locally we do
        # This indicates that data bounds are determined from local data
        try:
            sampleperiod = 1 / coverage.samplerate
        except:
            sampleperiod = None

        for begin, end in timespans:
            left, right = self._end_of_day(begin)

            # If end time is before end of day, append whole range.
            if right > end:
                # Skip if max request would be smaller than sample period, if known (implying local data bounds)
                # In this case, assuming the sampling interval is regular, no data is expected
                if sampleperiod and sampleperiod > 0 and (left - begin) < sampleperiod:
                    continue
                else:
                    self._append(right, sncl, begin, end)

            # Otherwise, add the range beyond the current day to the timespans and
            # append the range that fits in the first day
            else:
                timespans.push((right, max(end, right)))

                # Skip if max request would be smaller than sample period, if known (implying local data bounds)
                # In this case, assuming the sampling interval is regular, no data is expected
                if sampleperiod and sampleperiod > 0 and (left - begin) < sampleperiod:
                    continue
                else:
                    self._append(right, sncl, begin, left)


    @staticmethod
    def format_sncl(sncl):
        return ' '.join(code if code else '--' for code in sncl.split('_'))

    def pop(self, progress):
        right = next(iter(sorted(self.__chunks.keys())))
        description = '%s_%s %s' % (self.__network, self.__station, format_year_day_epoch(right-24*3600))
        data = self.__chunks[right]
        path = unique_path(self.__temp_dir, 'rover_chunk', description)
        with open(path, 'w') as out:
            for (sncl, begin, end) in data:
                progress.pop_timespan(begin, end)
                print('%s %s %s' % (self.format_sncl(sncl), format_epoch(begin), format_epoch(end)), file=out)
        del self.__chunks[right]
        progress.pop_chunk()
        return description, path


class Retrieval:
    """
    A single attempt at downloading data for a subscription or retrieval
    (some care is taken here to avoid large files in memory - the list of downloads is generated
    on the fly).
    """

    def __init__(self, log, name, temp_dir, delete_files, dataselect_url, force_failures):
        self._log = log
        self._name = name
        self._temp_dir = temp_dir
        self._delete_files = delete_files
        self._dataselect_url = dataselect_url
        self._force_failures = force_failures
        self._coverages = deque()  # fifo: appendright / popleft; exposed for display
        self._chunks = None
        self.worker_count = 0
        self.errors = ErrorStatistics()
        self.progress = ProgressStatistics()

    def add_coverage(self, coverage):
        """
        Add a coverage to retrieve.
        """
        if coverage:  # this avoids us showing more stations to download than are downloaded
            self._coverages.append(coverage)
            self.progress.add_coverage(coverage)

    def get_coverages(self):
        """
        Provide access to coverages (for listing)
        """
        return list(self._coverages)

    def has_chunks(self):
        """
        Ensure chunks has some data, if possible, and return whether it has any.
        """
        if self._chunks:
            return True
        self._chunks = Chunks(self._temp_dir)
        while self._coverages and self._chunks.sncl_ok(self._coverages[0].sncl):
            self._chunks.add_coverage(self._coverages.popleft())
        if self._chunks:
            self.progress.add_chunks(len(self._chunks))
            return True
        return False

    def _build_url(self, sncl, begin, end):
        url_params = 'net=%s&sta=%s&loc=%s&cha=%s' % \
                     tuple(code if code else '--' for code in tuple(sncl.split('_')))
        return '%s?%s&start=%s&end=%s' % (self._dataselect_url, url_params, format_epoch(begin), format_epoch(end))

    def _worker_callback(self, command, return_code, path, **kwargs):
        feedback = kwargs.get("feedback")
        if feedback:
            bytecount = feedback.get("download_byte_count", 0)
            ProgressStatistics.download_bytes += bytecount
            ProgressStatistics.download_total_bytes += bytecount
        if self._delete_files:
            safe_unlink(path)
        self.worker_count -= 1
        self.errors.downloads += 1
        if return_code:
            self.errors.errors += 1
            if return_code != ABORT_CODE:   # hide message on ctrl-C as we will exit as well
                self._log.error('Download %s failed (return code %d)' % (self._name, return_code))

    def new_worker(self, workers, config_path, rover_cmd):
        """
        Launch a new worker (called by manager main loop).
        """
        description, path = self._chunks.pop(self.progress)
        self._log.default('Downloading %s %s' % (description, self.progress))
        # for testing error handling we can inject random errors here
        if randint(1, 100) <= self._force_failures:
            self._log.warn('Random failure expected (%s %d)' % (mm(FORCEFAILURES), self._force_failures))
            command = 'exit 1  # failure for tests'
        else:
            # we only pass arguments on the command line that are different from the
            # default (which is in the file)
            if windows():
                command = 'pythonw -m rover -f %s %s "%s"' % (config_path, DOWNLOAD, path)
            else:
                command = '%s -f %s %s "%s"' % (rover_cmd, config_path, DOWNLOAD, path)
        self._log.debug(command)

        callback_function = lambda cmd, rtn, **kwargs: self._worker_callback(cmd, rtn, path, **kwargs)

        try:
            workers.execute(command, callback=callback_function, feedback=True)
        except Exception as ex:
            self._log.error('Worker failed (%s): %s' % (command, ex))
        else:
            self.worker_count += 1

    def is_complete(self):
        """
        Is this retrieval complete?
        """
        return self.worker_count == 0 and not self.has_chunks()


# avoid enum because python2 doesn't have it and we want code that runs on both
# (if we use backports then it's a conditional install)
UNCERTAIN, CONFIRMED, INCONSISTENT = 0, 1, 2


class Source(SqliteSupport):
    """
    Data for a single source in the download manager.
    """

    # this has two jobs, really.
    # first, it runs retrievers as often as required.  this is the "main loop" logic from the
    # rfq and was added later in the project (before we failed and reported).
    # second. it collects and reports statistics that are used by the download manager and displayed to the user.
    # these are the public attributes and properties (delegated to the current retriever).

    def __init__(self, config, name, fetch, request_path, availability_url, dataselect_url, completion_callback):
        super().__init__(config)
        self._log = config.log
        self._force_failures = config.arg(FORCEFAILURES)
        self._delete_files = config.arg(DELETEFILES)
        self._temp_dir = config.dir(TEMPDIR)
        self._http_timeout = config.arg(HTTPTIMEOUT)
        self._http_retries = config.arg(HTTPRETRIES)
        self._timespan_inc = config.arg(TIMESPANINC)
        self._timespan_tol = config.arg(TIMESPANTOL)
        self._config = config
        self.download_retries = config.arg(DOWNLOADRETRIES)
        self._sort_in_python = config.arg(SORTINPYTHON)
        self.name = name
        self._request_path = request_path
        self._availability_url = availability_url
        self._dataselect_url = dataselect_url
        self._completion_callback = completion_callback
        self.n_retries = 0
        self._retrieval = None
        self.start_epoch = time()
        self.errors = ErrorStatistics()
        self._expect_empty = False
        self.consistent = UNCERTAIN
        # load first retrieval immediately so we don't print messages in the middle of list-retrieve
        self._new_retrieval(fetch)
        self.initial_progress = self._retrieval.progress

    def __str__(self):
        return '%s (%s)' % (self.name, self._dataselect_url)

    def get_coverages(self):
        """
        Provide access to coverages (for listing)
        """
        return self._retrieval.get_coverages()

    def stats(self):
        """
        Provide access to latest stats (for reporting).
        """
        return self._retrieval.progress

    def has_chunks(self):
        """
        Does retrieval have data?
        """
        return self._retrieval.has_chunks()

    @property
    def worker_count(self):
        """
        Number of workers being used.
        """
        return self._retrieval.worker_count

    def new_worker(self, workers, config_path, rover_cmd):
        """
        Launch a new worker (called by manager main loop).
        """
        self._retrieval.new_worker(workers, config_path, rover_cmd)

    @property
    def _name(self):
        """
        Name for log messages - empty string for retrieve, otherwise identifies subscription.
        """
        # don't mention subscriptions when called from `rover retrieve`
        return '' if self.name == DEFAULT_NAME else 'subscription %s ' % self.name

    def is_complete(self):
        """
        Is this source complete (all retrievals)?
        Dependent Functions: _
<<<<<<< HEAD
        is_complete_final_read: Verifies that all data is downloaded with no errors makes ROVER robust. 
        If data is missing calls _new_retrieval is callesmand _is_complete_initial_reads 
        _is_complete_initial_reads: Call the new_retrieval function until all data is downloaded with no errors. 
        _new_retrieval: 
        
        important variables: 
=======
        is_complete_final_read: Verifies that all data is downloaded with no errors makes rover robust.
        If data is missing calls _new_retrieval is callesmand _is_complete_initial_reads
        _is_complete_initial_reads: Call the new_retrieval function until all data is downloaded with no errors.
        _new_retrieval:

        important variables:
>>>>>>> 1502cb62
        self._expect_empty: Determines if the _is_complete_final_read or _is_complete_initial_reads function is called/
        complete: Terminates the loop.
        """
        retry_possible = self.n_retries < self.download_retries

        # Only one possible rety needs to be written in the intial loop.
        # The second loop is just there to verfy the first loop.
        # The total possible retries need to counted upward in the first and second loop

        # this is complicated by the fact that we also check for consistency.
        # inconsistency is when we expect to download no data, but still get some, or expect to get
        # some, but get nothing.  we can't detect all cases, but we do our best by waiting until
        # we get a clean download (no errors and so presumably complete) and then running an
        # extra download.  that should generate no downloads.  if it doesn't, we have problems.

        # the default value for consistent is UNCERTAIN so it is left unchanged in many places below
        # we throw an exception if we finish with incomplete data (errors) or proof of inconsistency.
        if self._retrieval.is_complete():
            self.errors.accumulate(self._retrieval.errors)
            complete = True  # default if exception thrown
            try:

                if self._expect_empty:
                    complete = self._is_complete_final_read(retry_possible)
                else:
                    complete = self._is_complete_initial_reads(retry_possible)
                return complete
            finally:
                if complete:
                    self._completion_callback(self)
        else:
            # the current retrieval isn't complete, so we're certainly not done
            return False

    def _is_complete_initial_reads(self, retry_possible):

        # the last retrieval had errors.
        if self._retrieval.errors.errors:

            # if we can retry, then do so
            if retry_possible:
                self._log.default(('Retrieval attempt %d of %d completed with %d errors. '+
                                    'We will retry to check that all data were retrieved') %
                                    (self.n_retries, self.download_retries, self._retrieval.errors.errors))
                self._new_retrieval(True)
                return False
            # otherwise, we can't retry so we're done, but failed.
            else:
                raise ManagerException('Retrieval attempt %d of %d had %d errors on the final attempt.' %
                                       (self.n_retries, self.download_retries, self._retrieval.errors.errors))

        # No errors last retrieval, but we did attempt some downloads
        # If these boolean conditions are maintained then rover will continue to make download attmepts.
        elif self._retrieval.errors.downloads:
            # Can we try again, to make sure there are no more data retrievable?
            # Deal with the case when config has number of download attempts set to 1.
            if self.download_retries == 1:
                if retry_possible:
<<<<<<< HEAD
                    self._log.default(('Retrieval attempt %d of %d had no errors and we downloaded data.' +
                                   'The rover.config parameter download-retries is set to %d attempt so ROVER is exiting.'+
                                   ' We recommend increasing the number of download attempts. ') % (self.n_retries, self.download_retries, self.download_retries))
                    self._expect_empty =True
                    return True     
            else:    
                if retry_possible:
                    self._log.default(('Retrieval attempt %d of %d had no errors, but we downloaded data so ' +
                                   'will try again to check that all data were retrieved.') % (self.n_retries, self.download_retries))
=======
                    self._log.default(('Retrieval attempt %d of %d had no errors and we downloaded data.'
                                       'The config parameter download-retries is set to %d attempt so rover is exiting.'
                                       'We recommend increasing the number of download attempts. ')
                                      % (self.n_retries, self.download_retries, self.download_retries))
                    self._expect_empty = True
                    return True
            else:
                if ProgressStatistics.download_bytes > 0: # Determines if data was collected.
                    if ProgressStatistics.download_retry_count < 100: # A hard limit on the amount of times we will attempt to download a request
                        self._log.default('Successful retrieval, downloaded data so resetting retry count and verify.')
                        self.n_retries = self.n_retries - 1
                        self._expect_empty = False
                        self._new_retrieval(True)
                        ProgressStatistics.download_bytes = 0
                        ProgressStatistics.download_retry_count += 1
                        return False
                    else :
                        self._log.default(('The retrieval has been attempted %d times. Rover is exiting. Please check the log files and try again later.')
                                          % (ProgressStatistics.download_retry_count))
                        self._expect_empty =True
                        return True
                elif retry_possible:
                    self._log.default(('Successful retrieval attempt %d of %d, but no new data downloaded so try again.')
                                      % (self.n_retries, self.download_retries))
>>>>>>> 1502cb62
                    self._expect_empty =False
                    self._new_retrieval(True)
                    return False
                # if not, we're going to say we're complete anyway, since we didn't have any errors.
                else:
                    self._log.default(
                        ('The latest retrieval attempt had no errors.  Stopping at %d retry attempts.') % (self.n_retries))
                    return True

        # no errors and no data. used for rovers first download attempt and to exit out the
        # _is_complete_initial_reads program so the _is_complete_final_reads program can be run.
        # When escaping is_complete_initial_reads an additional _new_retrieval should not be run.
        else:
            # presumably this was an empty initial download
            if self.n_retries == 1:
                # can we try again to make sure things are consistent?
                if retry_possible:
                    self._log.default('The initial retrieval attempt resulted in no errors or data downloaded, will verify.')
                    self._expect_empty = True
                    self._new_retrieval(True)

                    return False
                # if not, we're going to say we're complete anyway.
                else:
                    self._log.default('The initial retrieval attempt had no errors and no retries are configured.')
                    return True
            # something odd has happened - no data when it wasn't expected
            else:
                # can we try again to make sure things are consistent?
                if retry_possible:
                    self._log.default(('Retrieval attempt %d of %d had no errors and downloaded no data. ' +
                                       'We will check that all data were retrieved.') % (self.n_retries, self.download_retries))
                    self._expect_empty = True
                    return False

                else:
                    self.consistent = INCONSISTENT
                    raise ManagerException(('The final retrieval, attempt %d of %d, downloaded no data' +
                                            'following an earlier error (inconsistent web services?)') %
                                           (self.n_retries, self.download_retries))

    def _is_complete_final_read(self, retry_possible):

        # the last retrieval had errors (it shouldn't have - we should be on final empty download)
        if self._retrieval.errors.errors:
            self.consistent = INCONSISTENT
            # if we can retry, then do so
            if retry_possible:
                self._log.default(('The latest retrieval attempt had %d errors after %d attempts.  ' +
                                   'We will retry to complete the retrieval.') %
                                  (self._retrieval.errors.errors, self.n_retries))
                self._new_retrieval(True)
                self._expect_empty = False
                return False
            # otherwise, we can't retry so we're done, but failed.
            else:
                raise ManagerException('The latest retrieval attempt had %d errors on final attempt (%d of %d).' %
                                       (self._retrieval.errors.errors, self.n_retries, self.download_retries))

        # no errors last retrieval, but we did download some more data (again, unexpected)
        elif self._retrieval.errors.downloads:
            # special case where we had no sample interval until first request, so second request
            # got a single point that was missed because the interval was too small for the server
            if self.n_retries == 2:
                if retry_possible:
                    self._log.default(('The latest retrieval attempt downloaded additional data - ' +
                                       'probably an isolated point that was not retrieved on the first pass. ' +
                                       'We will retry to make sure data are complete.'))
                    self._new_retrieval(True)
                    self._expect_empty = False
                    return False
                else:
                    self._log.default(('The latest retrieval attempt downloaded additional data - ' +
                                       'probably an isolated point that was not retrieved on the first pass. ' +
                                       'We cannot be certain download is complete without more retries.'))
                    return True
            else:
                self.consistent = INCONSISTENT
                # can we try again, in case this was some weird hiccup?
                # there's a case where this is expected - when we have data on a day boundary and need tp
                # download once to get the samplerate so we can judge exactly how small a chunk to take
                # from the next day.
                if retry_possible:
                    self._log.default(('The latest retrieval attempt downloaded unexpected data so trying again ' +
                                       'to check behavior.'))
                    self._new_retrieval(True)
                    self._expect_empty = False
                    return False
                # something odd is happening
                else:
                    raise ManagerException(('The latest retrieval attempt downloaded unexpected data (%d N_S_L_C chunks) on the ' +
                                            'final attempt (%d of %d) (inconsistent web services?).') %
                                           (self._retrieval.errors.downloads, self.n_retries, self.download_retries))

        # no errors and no data
        else:
            self.consistent = CONFIRMED
            self._log.default('The final %sretrieval, attempt %d of %d, made no downloads and had no errors, we are complete.' %
                              (self._name, self.n_retries, self.download_retries))
            return True

    def _new_retrieval(self, fetch):
        # fetch indicates we're not simply querying and so should check for no data and prime days
        self.n_retries += 1
        if fetch:
            self._log.default('Trying new %sretrieval attempt %d of %d.' %
                              (self._name, self.n_retries, self.download_retries))
        self._retrieval = Retrieval(self._log, self._name, self._temp_dir, self._delete_files,
                                    self._dataselect_url, self._force_failures)
        request = self._build_request(self._request_path)
        response = self._get_availability(request, self._availability_url)
        try:
            # compare database and availability to construct list of missing data
            # we could make this lazy, but then we lose progression statistics.  so
            # just try to be as meagre with memory use as possible.
            for remote in self._parse_availability(response):
                self._log.debug('Available data: %s' % remote)
                local = self._scan_index(remote.sncl)
                self._log.debug('Local data: %s' % local)
                required = remote.subtract(local)
                self._retrieval.add_coverage(required)
        finally:
            if self._delete_files:
                safe_unlink(request)
                safe_unlink(response)
        if fetch and not self._retrieval.has_chunks():
            self._log.default('%sRetrieval attempt %d of %d is complete.' %
                              (self._name, self.n_retries, self.download_retries))

    def _build_request(self, path):
        tmp = unique_path(self._temp_dir, TMPREQUEST, path)
        self._log.debug('Prepending options to %s via %s' % (path, tmp))
        with open(tmp, 'w') as output:
            print('mergequality=true', file=output)
            print('mergesamplerate=true', file=output)
            with open(path, 'r') as inpath:
                for line in inpath:
                    print(line, file=output, end='')
        return tmp

    def _get_availability(self, request, availability_url):
        self._log.info('Checking availability service')
        response = unique_path(self._temp_dir, TMPRESPONSE, request)
        response, check_status = post_to_file(availability_url, request, response, self._http_timeout, self._http_retries, self._log)
        try:
            check_status()
            return response
        except Exception as e:
            diagnose_error(self._log, str(e), request, response)
            raise

    def _parse_line(self, line):
        try:
            n, s, l, c, b, e = ('' if token == '--' else token for token in line.split())
            return "%s_%s_%s_%s" % (n, s, l, c), parse_epoch(b), parse_epoch(e)
        except:
            raise Exception('Could not parse "%s" in the response from the availability service' % line)

    def _parse_availability(self, response):
        try:
            if response is not None:  # None when no data returned
                sort_file_inplace(self._log, response, self._temp_dir, self._sort_in_python)
                with open(response, 'r') as input:
                    availability = None
                    for line in input:
                        line = line.strip()
                        if line and not line.startswith('#'):
                            sncl, b, e = self._parse_line(line)
                            if availability and not availability.sncl == sncl:
                                yield availability
                                availability = None
                            if not availability:
                                availability = Coverage(self._log, self._timespan_tol, self._timespan_inc, sncl)
                            availability.add_epochs(b, e)
                    if availability:
                        yield availability
        except Exception as e:
            diagnose_error(self._log, 'Problems parsing the availability service response.',
                           self._request_path, response)
            raise

    def _scan_index(self, sncl):
        availability = SingleSNCLBuilder(self._log, self._timespan_tol, self._timespan_inc, sncl)

        def callback(row):
            availability.add_timespans(row[0], row[1])

        try:
            # coalesce below replaces [...] with <...> based on start/endtime if timespans is missing
            # this is handled by rover.coverage.BaseBuilder
            # see issue 47
            # note we separate times with space as time contains colons
            self.foreachrow('''SELECT coalesce(timespans, '<' || starttime || ' ' || endtime || '>'), samplerate
                                    FROM tsindex
                                    WHERE network=? AND station=? AND location=? AND channel=?
                                    ORDER BY starttime, endtime''',
                            sncl.split('_'),
                            callback, quiet=True)
        except OperationalError:
            self._log.debug('No index - check rover.config')
        return availability.coverage()


class DownloadManager(SqliteSupport):
    """
    An interface to downloader instances that restricts downloads to a fixed number of workers,
    each downloading data that is for a maximum duration of a day.

    It supports multiple *sources* and will try to divide load fairly between sources.  A
    source is typically a source / subscription, so we spread downloads across multiple
    servers when possible.

    The config_file is overwritten (in temp_dir) because only a singleton (for either
    standalone or daemon) should ever exist.  Because of this, and the daemon exiting via
    kill(), no attempt is made to delete the file on exit.

    IMPORTANT: This is used from a SINGLE thread.  So for it to work reliably the step()
    method must be called regularly (perhaps via download()).
    """

    def __init__(self, config, config_file=None):
        super().__init__(config)
        self._log = config.log
        self._config = config
        self._sources = {}  # map of source names to sources
        self._index = 0  # used to round-robin sources
        self._workers = Workers(config, config.arg(DOWNLOADWORKERS))
        self._n_downloads = 0
        self._create_stats_table()
        if config_file:
            # these aren't used to list subscriptions (when config_file is None)
            self._rover_cmd = check_cmd(config, ROVERCMD, 'rover')
            self._mseed_cmd = check_cmd(config, MSEEDINDEXCMD, 'mseedindex')
            log_unique = config.arg(LOGUNIQUE) or not config.arg(DEV)
            log_verbosity = config.arg(LOGVERBOSITY) if config.arg(DEV) else min(config.arg(LOGVERBOSITY), 3)
            self._config_path = write_config(config, config_file, log_unique=log_unique, log_verbosity=log_verbosity)
            self._start_web()
        else:
            self._config_path = None

    # source management

    def has_source(self, name):
        """
        Is the given source known (they are deleted once all data are downloaded).
        """
        return name in self._sources

    def _source(self, name):
        if name not in self._sources:
            raise Exception('Unexpected source: %s' % name)
        return self._sources[name]

    def add(self, name, request_path, fetch, availability_url, dataselect_url, completion_callback):
        # fetch is necessary here because source wants to prime days for retrieval
        if name in self._sources and self._sources[name].worker_count:
            raise Exception('Cannot overwrite active source %s' % self._sources[name])
        self._sources[name] = Source(self._config, name, fetch, request_path, availability_url, dataselect_url,
                                     completion_callback)

    # display expected downloads

    def display(self):
        """
        Display a summary of the data that have not been expanded into downloads.
        """
        total_seconds, total_sncls = 0, 0
        print()
        for name in self._sources.keys():
            source = self._sources[name]
            coverages = source.get_coverages()
            if name != DEFAULT_NAME:
                print('  Subscription %s ' % source)
                print()
            source_seconds, source_sncls = 0, 0
            for coverage in coverages:
                sncl_seconds = 0
                for (begin, end) in coverage.timespans:
                    seconds = end - begin
                    sncl_seconds += seconds
                    source_seconds += seconds
                    total_seconds += seconds
                if sncl_seconds:
                    source_sncls += 1
                    total_sncls += 1
                    print('  %s  (%4.2f sec)' % (coverage.sncl, sncl_seconds))
                    for (begin, end) in coverage.timespans:
                        print('    %s - %s  (%4.2f sec)' % (format_epoch(begin), format_epoch(end), end - begin))
            if name != DEFAULT_NAME:
                if source_sncls:
                    print()
                print('  %s: %d N_S_L_C; %4.2f sec' % (name, source_sncls, source_seconds))
                print()
        print('  Total: %d N_S_L_C; %4.2f sec' % (total_sncls, total_seconds))
        print()
        return total_sncls

    # downloading data and processing in the pipeline

    def _has_data(self):
        for source in self._sources.values():
            if source.has_chunks():
                return True
        return False

    def _next_source(self, sources):
        self._index = (self._index + 1) % len(sources)
        return sources[self._index]

    def _has_least_workers(self, c):
        for source in self._sources.values():
            if source.worker_count < c.worker_count:
                return False
        return True

    def _clean_sources(self, quiet=True):
        names = list(self._sources.keys())
        for name in names:
            try:
                complete = self._source(name).is_complete()
            except Exception as e:
                if quiet:
                    complete = True
                else:
                    raise e
            if complete:
                self._log.debug('Source %s complete' % self._source(name))
                del self._sources[name]

    def is_idle(self):
        """
        Are we no longer downloading data?
        """
        self._clean_sources()
        if not self._sources:
            self._update_stats()  # wipe
            return True
        else:
            return False

    # the step method below is probably the best place to insert a call to execute
    # pragma wal_checkpoint if we have further problems with locked databases.
    # the idea would be to add a counter to the manager and every 1000 (say) calls,
    # wait for all workers to close and then execute the pragma.  this would
    # allow the database to update without contention.

    # we would also need to disable automatic checkpointing with pragma
    # wal_autocheckpoint and make sure to run a checkpoint on count 0 (ie at the start).

    def step(self, quiet=True):
        """
        A single iteration of the manager's main loop.  Can be inter-mixed with add().
        """
        # the logic here is a little opaque because we need to mix layers of abstraction to
        # get the fine control we want for load balancing - we want to give jobs to whichever
        # source has least threads running so that the total number of workers (and so total
        # download bandwidth) is evenly spread across all servers.
        # a consequence of that is that there's no "step()" for lower levels.  this is also
        # partly because all the work is done in a separate worker process.  instead, most of
        # the lower level logic is done in clean_sources() which checks and updates the sources
        # appropriately (and, for single shot downloads, where quiet=False, raises an exception
        # on error).
        if not self._config_path:
            raise Exception('DownloadManager was created only to display data (no config_path)')
        # push any results from completed workers back to the sources
        self._workers.check()
        # and then update the state of the sources
        self._clean_sources(quiet=quiet)
        # with that done, update the stats for teh web display
        self._update_stats()
        # before trying to find a suitable candidates for more work...
        while self._workers.has_space() and self._has_data():
            # the order of sources is sorted here so that we round-robin consistently
            # (starting where we left off last time with self._index)
            sources = list(map(lambda name: self._source(name), sorted(self._sources.keys())))
            while True:
                # consider sources in turn
                source = self._next_source(sources)
                # are they deserving of an extra worker?
                if self._has_least_workers(source):
                    break
            # todo - why is this check needed?  shouldn't this always succeed?
            if source.has_chunks():
                source.new_worker(self._workers, self._config_path, self._rover_cmd)
                self._n_downloads += 1
            # todo - does this do anything useful without a workers.check()?
            self._clean_sources(quiet=quiet)

    def download(self):
        """
        Run to completion (for a single shot, after add()).
        """
        if len(self._sources) != 1:
            raise Exception('download() logic intended for single source (retrieve)')
        source = next(iter(self._sources.values()))
        try:
            while self._sources and not source.is_complete():
                self.step(quiet=False)
                sleep(0.1)
        finally:
            # not needed in normal use, as no workers when no sources, but useful on error
            self._workers.wait_for_all()

        return self._n_downloads

    # stats for web display

    def _create_stats_table(self):
        self.execute('''CREATE TABLE IF NOT EXISTS rover_download_stats (
                          submission text not null,
                          initial_stations int not null,
                          remaining_stations int not null,
                          initial_time float not null,
                          remaining_time float not null,
                          n_retries int not null,
                          download_retries int not null
                        )''')

    def _update_stats(self):
        with self._db:  # single transaction
            self._db.cursor().execute('BEGIN')
            self._db.execute('DELETE FROM rover_download_stats', tuple())
            for source in self._sources.values():
                progress = source.stats()
                self._db.execute('''INSERT INTO rover_download_stats
                                    (submission, initial_stations, remaining_stations, initial_time, remaining_time,
                                     n_retries, download_retries)
                                    VALUES (?, ?, ?, ?, ?, ?, ?)''',
                                 (source.name,
                                  progress.stations[1], progress.stations[1] - progress.stations[0],
                                  progress.seconds[1], max(0, int(progress.seconds[1] - progress.seconds[0])),
                                  source.n_retries, source.download_retries))

    def _start_web(self):
        if windows():
            cmd = 'pythonw -m rover %s -f %s %s 0' % (WEB, self._config_path, mm(VERBOSITY))
        else:
            cmd = '%s %s -f %s %s 0' % (self._rover_cmd, WEB, self._config_path, mm(VERBOSITY))
        run(cmd, self._log, uncouple=True)<|MERGE_RESOLUTION|>--- conflicted
+++ resolved
@@ -377,22 +377,15 @@
     def is_complete(self):
         """
         Is this source complete (all retrievals)?
-        Dependent Functions: _
-<<<<<<< HEAD
+        Dependent Functions:
+        
         is_complete_final_read: Verifies that all data is downloaded with no errors makes ROVER robust. 
-        If data is missing calls _new_retrieval is callesmand _is_complete_initial_reads 
+        If data is missing _new_retrieval and _is_complete_initial_reads are called.
         _is_complete_initial_reads: Call the new_retrieval function until all data is downloaded with no errors. 
         _new_retrieval: 
         
         important variables: 
-=======
-        is_complete_final_read: Verifies that all data is downloaded with no errors makes rover robust.
-        If data is missing calls _new_retrieval is callesmand _is_complete_initial_reads
-        _is_complete_initial_reads: Call the new_retrieval function until all data is downloaded with no errors.
-        _new_retrieval:
-
-        important variables:
->>>>>>> 1502cb62
+
         self._expect_empty: Determines if the _is_complete_final_read or _is_complete_initial_reads function is called/
         complete: Terminates the loop.
         """
@@ -451,17 +444,7 @@
             # Deal with the case when config has number of download attempts set to 1.
             if self.download_retries == 1:
                 if retry_possible:
-<<<<<<< HEAD
-                    self._log.default(('Retrieval attempt %d of %d had no errors and we downloaded data.' +
-                                   'The rover.config parameter download-retries is set to %d attempt so ROVER is exiting.'+
-                                   ' We recommend increasing the number of download attempts. ') % (self.n_retries, self.download_retries, self.download_retries))
-                    self._expect_empty =True
-                    return True     
-            else:    
-                if retry_possible:
-                    self._log.default(('Retrieval attempt %d of %d had no errors, but we downloaded data so ' +
-                                   'will try again to check that all data were retrieved.') % (self.n_retries, self.download_retries))
-=======
+
                     self._log.default(('Retrieval attempt %d of %d had no errors and we downloaded data.'
                                        'The config parameter download-retries is set to %d attempt so rover is exiting.'
                                        'We recommend increasing the number of download attempts. ')
@@ -479,14 +462,14 @@
                         ProgressStatistics.download_retry_count += 1
                         return False
                     else :
-                        self._log.default(('The retrieval has been attempted %d times. Rover is exiting. Please check the log files and try again later.')
+                        self._log.default(('The retrieval has been attempted %d times. ROVER is exiting. Please check the log files and try again later.')
                                           % (ProgressStatistics.download_retry_count))
                         self._expect_empty =True
                         return True
                 elif retry_possible:
                     self._log.default(('Successful retrieval attempt %d of %d, but no new data downloaded so try again.')
                                       % (self.n_retries, self.download_retries))
->>>>>>> 1502cb62
+
                     self._expect_empty =False
                     self._new_retrieval(True)
                     return False
